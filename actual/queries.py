from __future__ import annotations

import datetime
import decimal
import json
import typing
import uuid
import warnings

import sqlalchemy
from pydantic import TypeAdapter
from sqlalchemy import func
from sqlalchemy.orm import joinedload
from sqlalchemy.sql.expression import Select
from sqlmodel import Session, select

from actual.crypto import is_uuid
from actual.database import (
    Accounts,
    Categories,
    CategoryGroups,
    CategoryMapping,
    MessagesClock,
    PayeeMapping,
    Payees,
    Preferences,
    ReflectBudgets,
    Rules,
    Schedules,
    Tags,
    Transactions,
    ZeroBudgets,
)
from actual.exceptions import ActualError
from actual.protobuf_models import HULC_Client
from actual.rules import Action, ActionType, BetweenValue, Condition, ConditionType, Rule, RuleSet
from actual.schedules import EndMode, Frequency, Pattern, Schedule, WeekendSolveMode
from actual.utils.conversions import (
    cents_to_decimal,
    current_timestamp,
    date_to_int,
    decimal_to_cents,
    month_range,
)
from actual.utils.title import title

T = typing.TypeVar("T")


def _transactions_base_query(
    s: Session,
    start_date: datetime.date | None = None,
    end_date: datetime.date | None = None,
    account: Accounts | str | None | None = None,
    category: Categories | str | None = None,
    include_deleted: bool = False,
) -> Select:
    query = (
        select(Transactions)
        .options(
            joinedload(Transactions.account),
            joinedload(Transactions.category),
            joinedload(Transactions.payee),
        )
        .filter(
            Transactions.date.isnot(None),
            Transactions.acct.isnot(None),
        )
        .order_by(
            Transactions.date.desc(),
            Transactions.starting_balance_flag,
            Transactions.sort_order.desc(),
            Transactions.id,
        )
    )
    if start_date:
        query = query.filter(Transactions.date >= date_to_int(start_date))
    if end_date:
        query = query.filter(Transactions.date < date_to_int(end_date))
    if not include_deleted:
        query = query.filter(sqlalchemy.func.coalesce(Transactions.tombstone, 0) == 0)
    if account:
        account = get_account(s, account)
        if account:
            query = query.filter(Transactions.acct == account.id)
    if category:
        category = get_category(s, category)
        if category:
            query = query.filter(Transactions.category_id == category.id)
    return query


def _balance_base_query(
    s: Session,
    start_date: datetime.date | None,
    end_date: datetime.date | None,
    account: Accounts | str | None = None,
    category: Categories | str | None = None,
) -> Select:
    query = select(func.coalesce(func.sum(Transactions.amount), 0)).where(
        Transactions.is_parent == 0,
        Transactions.tombstone == 0,
    )
    if start_date is not None:
        query = query.filter(Transactions.date >= date_to_int(start_date))
    if end_date is not None:
        query = query.filter(Transactions.date < date_to_int(end_date))
    if account:
        account = get_account(s, account)
        if account:
            query = query.filter(Transactions.acct == account.id)
    if category:
        category = get_category(s, category)
        if category:
            query = query.filter(Transactions.category_id == category.id)
    return query


def get_transactions(
    s: Session,
    start_date: datetime.date | None = None,
    end_date: datetime.date | None = None,
    notes: str | None = None,
    account: Accounts | str | None = None,
    category: Categories | str | None = None,
    is_parent: bool = False,
    include_deleted: bool = False,
    budget: ZeroBudgets | None = None,
) -> typing.Sequence[Transactions]:
    """
    Returns a list of all available transactions, sorted by date in descending order.

    :param s: Session from the Actual local database.
    :param start_date: Optional start date for the transaction period (inclusive)
    :param end_date: optional end date for the transaction period (exclusive)
    :param notes: optional notes filter for the transactions. This looks for a case-insensitive pattern rather than for
    the exact match, i.e. 'foo' would match 'Foo Bar'.
    :param account: Optional account (either Account object or Account name) filter for the transactions.
    :param category: Optional category (either Category object or Category name) filter for the transactions.
    :param is_parent: Optional boolean flag to indicate if a transaction is a parent. Parent transactions are either
                      single transactions or the main transaction with the `Transactions.splits` property. The default
                      is to return all individual splits, and the parent can be retrieved by
                      the `Transactions.parent` property.
    :param include_deleted: Includes deleted transactions from the search.
    :param budget: Optional budget filter for the transactions. The budget range and category will be used to filter the
                   final results. **Usually not used together with the `start_date` and `end_date` filters, as they
                   might hide results.
    :return: List of transactions with `account`, `category` and `payee` preloaded.
    """
    query = _transactions_base_query(s, start_date, end_date, account, category, include_deleted)
    query = query.filter(Transactions.is_parent == int(is_parent))
    if notes:
        query = query.filter(Transactions.notes.ilike(f"%{sqlalchemy.text(notes).compile()}%"))
    if budget:
        budget_start, budget_end = budget.range
        if (start_date and start_date >= budget_end) or (end_date and end_date < budget_start):
            warnings.warn(
                f"Provided date filters [{start_date}, {end_date}) to get_transactions are outside the bounds of the "
                f"budget range [{budget_start}, {budget_end}). Results might be empty!"
            )
        budget_start, budget_end = (date_to_int(d) for d in budget.range)
        query = query.filter(
            Transactions.date >= budget_start,
            Transactions.date < budget_end,
            Transactions.category_id == budget.category_id,
        )
    return s.exec(query).all()


def match_transaction(
    s: Session,
    date: datetime.date,
    account: str | Accounts,
    payee: str | Payees = "",
    amount: decimal.Decimal | float | int = 0,
    imported_id: str | None = None,
    already_matched: list[Transactions] | None = None,
) -> Transactions | None:
    """Matches a transaction with another transaction based on the fuzzy matching.

    Described at [reconcileTransactions](
    https://github.com/actualbudget/actual/blob/b192ad955ed222d9aa388fe36557b39868029db4/packages/loot-core/src/server/accounts/sync.ts#L347).
    The matches, from strongest to the weakest are defined as follows:

    - The strongest match will be the `imported_id` (or `financial_id`),
    - The transaction with the same exact amount and around the same date (7 days), with the same payee (closest first).
    - The transaction with the same exact amount and around the same date (7 days, closest first).

    """
    # First, match with an existing transaction's imported_id
    if imported_id:
        query = _transactions_base_query(s, account=account)
        imported_transaction = s.exec(query.filter(Transactions.financial_id == imported_id)).first()
        if imported_transaction:
            return imported_transaction  # noqa
    # if not matched, look 7 days ahead and 7 days back when fuzzy matching
    query = _transactions_base_query(
        s, date - datetime.timedelta(days=7), date + datetime.timedelta(days=8), account=account
    ).filter(Transactions.amount == round(amount * 100))
    results: list[Transactions] = s.exec(query).all()  # noqa
    # filter out the ones that were already matched
    if already_matched:
        matched = {t.id for t in already_matched}
        results = [r for r in results if r.id not in matched]
    if not results:
        # nothing to be matched
        return None
    # sort the results by their distance to the original date
    results.sort(key=lambda t: abs((t.get_date() - date).total_seconds()))
    # Next, do the fuzzy matching. This first pass matches based on the
    # payee id. We do this in multiple passes so that higher fidelity
    # matching always happens first, i.e. a transaction should
    # match with low fidelity if a later transaction is going to match
    # the same one with high fidelity.
    payee = get_payee(s, payee)
    if payee:
        matching_payee = [r for r in results if r.payee_id == payee.id]
        if matching_payee:
            return matching_payee[0]
    # The final fuzzy matching pass. This is the lowest fidelity
    # matching: it just find the first transaction that hasn't been
    # matched yet. Remember the dataset only contains transactions
    # around the same date with the same amount.
    return results[0]


def create_transaction_from_ids(
    s: Session,
    date: datetime.date,
    account_id: str,
    payee_id: typing.Optional[str],
    notes: str,
    category_id: str | None = None,
    amount: decimal.Decimal = 0,
    imported_id: str | None = None,
    cleared: bool = False,
    imported_payee: str | None = None,
    process_payee: bool = True,
) -> Transactions:
    """Internal method to generate a transaction from ids instead of objects."""
    date_int = date_to_int(date)
    t = Transactions(
        id=str(uuid.uuid4()),
        acct=account_id,
        date=date_int,
        amount=decimal_to_cents(amount),
        category_id=category_id,
        notes=notes,
        reconciled=0,
        cleared=int(cleared),
        sort_order=current_timestamp(),
        financial_id=imported_id,
        imported_description=imported_payee,
    )
    s.add(t)
    if process_payee:
        set_transaction_payee(s, t, payee_id)
    return t


def create_transaction(
    s: Session,
    date: datetime.date,
    account: str | Accounts,
    payee: str | Payees | None = None,
    notes: str | None = "",
    category: str | Categories | None = None,
    amount: decimal.Decimal | float | int = 0,
    imported_id: str | None = None,
    cleared: bool = False,
    imported_payee: str | None = None,
) -> Transactions:
    """
    Creates a transaction from the provided input.

    :param s: Session from the Actual local database.
    :param date: Date of the transaction.
    :param account: Either account name or account object (via `get_account` or `get_accounts`). Will not be
    auto-created if missing.
    :param payee: Optional name of the payee from the transaction. Will be created if missing.
    :param notes: Optional description for the transaction.
    :param category: Optional category for the transaction. Will be created if not existing.
    :param amount: Amount of the transaction. Positive indicates that the account balance will go up (deposit), and
    negative that the account balance will go down (payment)
    :param imported_id: unique id of the imported transaction. This is often provided if the transaction comes from
    a third-party system that contains unique ids (i.e., via bank sync).
    :param cleared: Visual indication that the transaction is in both your budget and in your account statement,
    and they match.
    :param imported_payee: Known internally as imported_description, this is the original name of the payee, when
    importing data and before running rules.
    :return: The generated transaction object.
    """
    acct = get_account(s, account)
    if acct is None:
        raise ActualError(f"Account {account} not found")
    if imported_payee:
        imported_payee = imported_payee.strip()
        if not payee:
            payee = imported_payee
    payee_id = None
    if payee is not None:
        payee_id = get_or_create_payee(s, payee).id
    if category:
        category_id = get_or_create_category(s, category).id
    else:
        category_id = None

    return create_transaction_from_ids(
        s, date, acct.id, payee_id, notes, category_id, amount, imported_id, cleared, imported_payee
    )


def set_transaction_payee(s: Session, transaction: Transactions, payee: typing.Union[Payees, str, None]) -> None:
    """
    Sets a payee safely by checking if this payee is a transfer. If it is, then the transfer will be created.

    This is necessary since the payee can be set to a "transfer id", which references an account. When this happens,
    the transaction will be marked as a transfer between the two accounts, and a new transaction will need to be created
    on the other account, with the negative amount.

    :param s: Session from the Actual local database.
    :param transaction: Transaction to exchange the payee.
    :param payee: Object or unique id of the payee to be set. Must be existing
    """
    current_payee: typing.Optional[Payees] = None
    if isinstance(payee, str):
        payee = s.scalar(select(Payees).where(Payees.id == payee))
    if transaction.payee_id:  # resolve based on the id, in case the relationship did not load
        current_payee = s.scalar(select(Payees).where(Payees.id == transaction.payee_id))
    # if old payee was a transfer, we delete that transfer based on the `transferred_id`
    if current_payee and current_payee.transfer_acct:
        old_tr = s.scalar(select(Transactions).where(Transactions.id == transaction.transferred_id))
        if old_tr:  # should exist, but check for safety
            old_tr.delete()
            transaction.transferred_id = None
    # if setting a transfer payee, we create a transfer
    if payee and payee.transfer_acct:
        transfer = create_transaction_from_ids(
            s,
            transaction.get_date(),
            payee.account.id,
            transaction.account.payee.id,
            transaction.notes,
            None,
            cleared=bool(transaction.cleared),
            amount=-transaction.get_amount(),
            process_payee=False,
        )
        transaction.category_id = None
        transfer.transferred_id, transaction.transferred_id = transaction.id, transfer.id
        transfer.payee_id = transaction.account.payee.id

    # finally set the payee
    transaction.payee_id = payee.id if payee else None


def normalize_payee(payee_name: str | None, raw_payee_name: bool = False) -> str:
    """
    Normalizes the payees to make sure they are consistent across imports.

    Done according to the source code found at the [official source code](
    https://github.com/actualbudget/actual/blob/f02ca4e3d26f5b91f4234317e024022fcae2c13c/packages/loot-core/src/server/accounts/sync.ts#L206-L214)

    To make sure that the payees are consistent across the imports, an example string like `'MY PAYEE '` turns into
    `'My Payee'`, as well as `'My PaYeE'`. Those are considered to be the same payee.

    :param payee_name: The original payee name to be normalized.
    :param raw_payee_name: If the original payee name should be used instead. If the payee provided consists of spaces
                           or an empty string, it will still be assigned to `None`.
    :return: The normalized payee name.
    """
    if payee_name:
        trimmed = payee_name.strip()
        if raw_payee_name:
            return trimmed
        else:
            return title(trimmed)
    return ""


def reconcile_transaction(
    s: Session,
    date: datetime.date,
    account: str | Accounts,
    payee: str | Payees = "",
    notes: str = "",
    category: str | Categories | None = None,
    amount: decimal.Decimal | float | int = 0,
    imported_id: str | None = None,
    cleared: bool = False,
    imported_payee: str | None = None,
    update_existing: bool = True,
    already_matched: list[Transactions] | None = None,
) -> Transactions:
    """Matches the transaction to an existing transaction using fuzzy matching.

    :param s: Session from the Actual local database.
    :param date: Date of the transaction.
    :param account: Either account name or account object (via `get_account` or `get_accounts`). Will not be
    auto-created if missing.
    :param payee: Name of the payee from the transaction. Will be created if missing.
    :param notes: Optional description for the transaction.
    :param category: Optional category for the transaction. Will be created if not existing.
    :param amount: Amount of the transaction. Positive indicates that the account balance will go up (deposit), and
    negative that the account balance will go down (payment)
    :param imported_id: unique id of the imported transaction. This is often provided if the transaction comes from
    a third-party system that contains unique ids (i.e., via bank sync).
    :param cleared: This is a visual indication that the transaction is in both your budget and in your account
    statement, and they match.
    :param imported_payee: Known internally as imported_description, this is the original name of the payee, when
    importing data and before running rules.
    :param update_existing: If the transaction should be updated to the provided properties, if a match is found.
    :param already_matched: List of the transactions that were already matched. When importing a list of transactions,
    this would prevent transactions with the exact same (date, amount) to be assigned as duplicates.
    :return: The generated or matched transaction object.
    """
    account = get_account(s, account)
    match = match_transaction(s, date, account, payee, amount, imported_id, already_matched)
    if match:
        # try to update fields
        if update_existing:
            match.notes = notes
            if category:
                match.category_id = get_or_create_category(s, category).id
            match.set_date(date)
        return match
    return create_transaction(s, date, account, payee, notes, category, amount, imported_id, cleared, imported_payee)


def create_splits(
    s: Session, transactions: typing.Sequence[Transactions], payee: str | Payees = "", notes: str = ""
) -> Transactions:
    """
    Creates a transaction with splits based on the list of transactions.

    The total amount will be evaluated as the sum of the individual amounts. All dates must be set to the same value.

    :param s: Session from the Actual local database.
    :param transactions: List of transactions that will be added to the splits.
    :param payee: Name or object of the payee from the transaction. Will be created if missing.
    :param notes: Optional description for the transaction.
    :return: The generated transaction object for the parent transaction.
    """
    if not all(transactions[0].date == t.date for t in transactions) or not all(
        transactions[0].acct == t.acct for t in transactions
    ):
        raise ActualError("`date` and `acct` must be the same for all transactions in splits")
    payee = get_or_create_payee(s, payee)
    split_amount = decimal.Decimal(sum(t.get_amount() for t in transactions))
    split_transaction = create_transaction_from_ids(
        s, transactions[0].get_date(), transactions[0].acct, payee.id, notes, None, split_amount
    )
    split_transaction.is_parent = 1
    split_transaction.is_child = 0
    for transaction in transactions:
        transaction.is_parent = 0
        transaction.is_child = 1
        transaction.parent_id = split_transaction.id
    return split_transaction


def create_split(s: Session, transaction: Transactions, amount: float | decimal.Decimal) -> Transactions:
    """
    Creates a transaction split based on the parent transaction.

    This is the opposite of [create_splits][actual.queries.create_splits], that joins all transactions as one big
    transaction. When using this method, you need to make sure all splits that you add to a transaction are then valid.

    :param s: Session from the Actual local database.
    :param transaction: Parent transaction to the split you want to create.
    :param amount: Amount of the split.
    :return: The generated transaction object for the split transaction.
    """
    split = create_transaction(
        s, transaction.get_date(), transaction.account, transaction.payee, None, transaction.category, amount=amount
    )
    split.parent_id, split.is_parent, split.is_child = transaction.id, 0, 1
    return split


def _base_query(instance: typing.Type[T], name: str | None = None, include_deleted: bool = False) -> Select:
    """Internal method to reduce querying complexity on sub-functions."""
    query = select(instance)
    if not include_deleted:
        query = query.filter(sqlalchemy.func.coalesce(instance.tombstone, 0) == 0)
    if name:
        query = query.filter(instance.name.ilike(f"%{sqlalchemy.text(name).compile()}%"))
    return query


def get_category_groups(s: Session, name: str = None, include_deleted: bool = False, is_income: bool = None):
    """
    Returns a list of all available category groups.

    :param s: Session from the Actual local database.
    :param name: Pattern name of the category group, case-insensitive.
    :param include_deleted: Includes all category groups deleted via frontend. They would not show normally.
    :param is_income: If set, it will filter by the `is_income` property of the category.
    :return: List of category groups with `categories` already loaded.
    """
    query = _base_query(CategoryGroups, name, include_deleted).options(joinedload(CategoryGroups.categories))
    if is_income is not None:
        query = query.filter(CategoryGroups.is_income == is_income)
    return s.exec(query).unique().all()


def create_category_group(s: Session, name: str) -> CategoryGroups:
    """
    Creates a new category with the group name `name`.

    Make sure you avoid creating payees with duplicate names, as it makes it difficult to find them without knowing
    the unique id beforehand.
    """
    category_group = CategoryGroups(id=str(uuid.uuid4()), name=name, is_income=0, sort_order=0)
    s.add(category_group)
    return category_group


def get_or_create_category_group(s: Session, name: str) -> CategoryGroups:
    """
    Gets or create the category group, if not found with `name`.

    Deleted category groups are excluded from the search.
    """
    category_group = s.exec(
        select(CategoryGroups).filter(CategoryGroups.name == name, CategoryGroups.tombstone == 0)
    ).one_or_none()
    if not category_group:
        category_group = create_category_group(s, name)
    return category_group


<<<<<<< HEAD
def get_categories(
    s: Session, name: str = None, include_deleted: bool = False, is_income: bool = None
) -> typing.Sequence[Categories]:
=======
def get_categories(s: Session, name: str | None = None, include_deleted: bool = False) -> typing.Sequence[Categories]:
>>>>>>> d225d927
    """
    Returns a list of all available categories.

    :param s: Session from the Actual local database.
    :param name: Pattern name of the category, case-insensitive.
    :param include_deleted: Includes all categories deleted via frontend. They would not show normally.
    :param is_income: If set, it will filter by the `is_income` property of the category.
    :return: List of categories with `transactions` already loaded.
    """
    query = _base_query(Categories, name, include_deleted).options(joinedload(Categories.transactions))
    if is_income is not None:
        query = query.filter(Categories.is_income == is_income)
    return s.exec(query).unique().all()


def create_category(
    s: Session,
    name: str,
    group_name: str | None = None,
) -> Categories:
    """
    Creates a new category with the `name` and `group_name`. If the group is not existing, it will also be created.

    Make sure you avoid creating categories with duplicate names, as it makes it difficult to find them without knowing
    the unique id beforehand. The exception is to have them in separate group names, but you then need to provide the
    group name to the method also.

    If a group name is not provided, the default 'Usual Expenses' will be picked.
    """
    category_group = get_or_create_category_group(s, group_name if group_name is not None else "Usual Expenses")
    category = Categories(
        id=str(uuid.uuid4()), name=name, hidden=0, is_income=0, sort_order=0, cat_group=category_group.id
    )
    category_mapping = CategoryMapping(id=category.id, transfer_id=category.id)
    s.add(category)
    s.add(category_mapping)
    return category


def get_tag(s: Session, name: str) -> typing.Optional[Tags]:
    """Gets one individual tag based on an exact match of the name."""
    return s.exec(select(Tags).where(Tags.tag == name.lstrip("#"))).one_or_none()


def get_tags(
    s: Session, name: str | None = None, description: str | None = None, include_deleted: bool = False
) -> typing.Sequence[Tags]:
    """Get all tags stored on the Actual database using a name or description pattern.

    :param s: Session from the Actual local database.
    :param name: Pattern name of the tag name, case-insensitive.
    :param description: Pattern name of the tag description, case-insensitive.
    :param include_deleted: Includes all tags which were deleted via frontend. They would not show normally.
    """
    query = _base_query(Tags, None, include_deleted)
    if name:
        query = query.filter(Tags.tag.ilike(f"%{sqlalchemy.text(name.lstrip('#')).compile()}%"))
    if description:
        query = query.filter(Tags.description.ilike(f"%{sqlalchemy.text(name).compile()}%"))
    return s.exec(query).unique().all()


def create_tag(s: Session, name: str, description: str | None = None, color: str = "#690CB0") -> Tags:
    """
    Creates a new tag with the `name` and `description`. Name **should not** be provided with the hashtag.

    The name will be the tag used inside the transaction. You can use this tag afterward by setting the
    notes of a transaction. If your tag is called `'foo'`, you can append `'#foo'` to the transaction notes.

    The color of the tag can be provided as hexadecimal (i.e. `'#690CB0'` for purple or `'#1976D2'` for blue).
    """
    tag = Tags(id=str(uuid.uuid4()), tag=name.lstrip("#"), description=description, color=color)
    s.add(tag)
    return tag


def get_category(
    s: Session, name: str | Categories, group_name: str | None = None, strict_group: bool = False
) -> typing.Optional[Categories]:
    """Gets an existing category by name, returns `None` if not found. Deleted payees are excluded from the search."""
    if isinstance(name, Categories):
        return name
    category = s.exec(
        select(Categories)
        .join(CategoryGroups)
        .filter(Categories.name == name, Categories.tombstone == 0, CategoryGroups.name == group_name)
    ).one_or_none()
    if not category and not strict_group:
        # try to find it without the group name
        category = s.exec(select(Categories).filter(Categories.name == name, Categories.tombstone == 0)).one_or_none()
    return category


def get_or_create_category(
    s: Session, name: str | Categories, group_name: str | None = None, strict_group: bool = False
) -> Categories:
    """
    Gets or create the category, if not found with `name`.

    If the category already exists, but in a different group, but the category name is still unique, it will be
    returned, unless `strict_group` is set to `True`.

    If a group name is not provided, the default 'Usual Expenses' will be picked.
    """
    category = get_category(s, name, group_name, strict_group)
    if not category:
        category = create_category(s, name, group_name or "Usual Expenses")
    return category


def get_accounts(s: Session, name: str | None = None, include_deleted: bool = False) -> typing.Sequence[Accounts]:
    """
    Returns a list of all available accounts.

    :param s: Session from the Actual local database.
    :param name: Pattern name of the payee, case-insensitive.
    :param include_deleted: Includes all payees deleted via frontend. They would not show normally.
    :return: List of accounts with `transactions` already loaded.
    """
    query = _base_query(Accounts, name, include_deleted).options(joinedload(Accounts.transactions))
    return s.exec(query).unique().all()


def get_payees(s: Session, name: str | None = None, include_deleted: bool = False) -> typing.Sequence[Payees]:
    """
    Returns a list of all available payees.

    :param s: Session from the Actual local database.
    :param name: Pattern name of the payee, case-insensitive.
    :param include_deleted: Includes all payees deleted via frontend. They would not show normally.
    :return: List of payees with `transactions` already loaded.
    """
    query = _base_query(Payees, name, include_deleted).options(joinedload(Payees.transactions))
    return s.exec(query).unique().all()


def get_payee(s: Session, name: str | Payees) -> typing.Optional[Payees]:
    """Gets an existing payee by name, returns `None` if not found. Deleted payees are excluded from the search."""
    if isinstance(name, Payees):
        return name
    return s.exec(select(Payees).filter(Payees.name == name, Payees.tombstone == 0)).one_or_none()


def create_payee(s: Session, name: str | None) -> Payees:
    """
    Creates a new payee with the desired name.

    Make sure you avoid creating payees with duplicate names, as it makes it difficult to find them without knowing the
    unique id beforehand.
    """
    payee = Payees(id=str(uuid.uuid4()), name=name)
    s.add(payee)
    # add also the payee mapping
    s.add(PayeeMapping(id=payee.id, target_id=payee.id))
    return payee


def get_or_create_payee(s: Session, name: str | Payees) -> Payees:
    """
    Gets an existing payee by name, and if it does not exist, creates a new one.

    If the payee is created twice, this method will fail with a database error.
    """
    payee = get_payee(s, name)
    if not payee:
        payee = create_payee(s, name)
    return payee


def create_account(
    s: Session, name: str, initial_balance: decimal.Decimal | float = decimal.Decimal(0), off_budget: bool = False
) -> Accounts:
    """
    Creates a new account with the name and balance.

    Make sure you avoid creating accounts with duplicate names, as it makes it difficult to find them without knowing
    the unique id beforehand.
    """
    acct = Accounts(id=str(uuid.uuid4()), name=name, offbudget=int(off_budget), closed=0)
    s.add(acct)
    # add a blank payee
    payee = create_payee(s, None)
    payee.transfer_acct = acct.id
    s.add(payee)
    # if there is no initial balance, create it
    if initial_balance:
        payee_starting = get_or_create_payee(s, "Starting Balance")
        category = get_or_create_category(s, "Starting Balances", "Income")
        create_transaction_from_ids(
            s, datetime.date.today(), acct.id, payee_starting.id, "", category.id, initial_balance
        )
    return acct


def get_account(s: Session, name: str | Accounts) -> typing.Optional[Accounts]:
    """
    Gets an account with the desired name, otherwise returns `None`. Deleted accounts are excluded from the search.
    """
    if isinstance(name, Accounts):
        return name
    if is_uuid(name):
        query = select(Accounts).filter(Accounts.id == name, Accounts.tombstone == 0)
    else:
        query = select(Accounts).filter(Accounts.name == name, Accounts.tombstone == 0)
    return s.exec(query).one_or_none()


def get_or_create_account(s: Session, name: str | Accounts) -> Accounts:
    """Gets or create the account, if not found with `name`. The initial balance will be set to `0`."""
    account = get_account(s, name)
    if not account:
        account = create_account(s, name)
    return account


def _get_budget_table(s: Session) -> typing.Type[typing.Union[ReflectBudgets, ZeroBudgets]]:
    """
    Finds out which type of budget the user uses. The types are:

    - Envelope budgeting (default, recommended): `budgetType` is `rollover` or `envelope`, table is ZeroBudgets
    - Tracking budgeting: `budgetType` is `report` or `tracking`, table is `ReflectBudgets`

    :param s: Session from the Actual local database.
    :return: Table object for the budget type, based on the preferences.
    """
    budget_type = get_preference(s, "budgetType")
    if budget_type and budget_type.value in ("report", "tracking"):
        return ReflectBudgets
    else:  # budgetType is rollover or envelope
        return ZeroBudgets


def get_budgets(
    s: Session, month: datetime.date | None = None, category: str | Categories | None = None
) -> typing.Sequence[typing.Union[ZeroBudgets, ReflectBudgets]]:
    """
    Returns a list of all available budgets.

    The object type returned will be either [ZeroBudgets][actual.database.ZeroBudgets] or
    [ReflectBudgets][actual.database.ReflectBudgets], depending on the type of budget selected globally. The budget
    options are:

    - Envelope budgeting (default): [ZeroBudgets][actual.database.ZeroBudgets]
    - Tracking budgeting: [ReflectBudgets][actual.database.ReflectBudgets]

    :param s: Session from the Actual local database.
    :param month: Month to get budgets for, as a date for that month. Use `datetime.date.today()` if you want the budget
                  for the current month.
    :param category: The category to filter for the budget. By default, the query looks for all budgets.
    :return: List of budgets. It's important to note that budgets will only exist if they are actively set beforehand.
             When the frontend shows a budget as 0.00, it might not be returned by this method.
    """
    table = _get_budget_table(s)
    query = select(table).options(joinedload(table.category)).order_by(table.month.asc())
    if month:
        month_filter = date_to_int(month, month_only=True)
        query = query.filter(table.month == month_filter)
    if category:
        category = get_category(s, category)
        if not category:
            raise ActualError("Category is provided but does not exist.")
        query = query.filter(table.category_id == category.id)
    return s.exec(query).unique().all()


def get_budget(
    s: Session, month: datetime.date, category: str | Categories
) -> typing.Optional[typing.Union[ZeroBudgets, ReflectBudgets]]:
    """
    Gets an existing budget by category name, returns `None` if not found.

    :param s: Session from the Actual local database.
    :param month: Month to get budgets for, as a date for that month. Use `datetime.date.today()` if you want the budget
                  for the current month.
    :param category: Category to filter for the budget.
    :return: Returns the budget matching the month and category. If not found, returns `None`. If the budget is not
             set via frontend, it will show as 0.00, but this function will still return `None`.
    """
    budgets = get_budgets(s, month, category)
    return budgets[0] if budgets else None


def create_budget(
    s: Session, month: datetime.date, category: str | Categories, amount: decimal.Decimal | float | int = 0.0
) -> typing.Union[ZeroBudgets, ReflectBudgets]:
    """
    Gets an existing budget based on the month and category. If it already exists, the amount will be replaced by
    the new amount.

    :param s: Session from the Actual local database.
    :param month: Month to get budgets for, as a date for that month. Use `datetime.date.today()` if you want the budget
                  for the current month.
    :param category: Category to filter for the budget.
    :param amount: Amount for the budget.
    :return: Return budget matching the month and category, and assigns the amount to the budget. If not found, creates
             a new budget.
    """
    table = _get_budget_table(s)
    budget = get_budget(s, month, category)
    if budget:
        budget.set_amount(amount)
        return budget
    category = get_category(s, category)
    budget = table(id=str(uuid.uuid4()), category_id=category.id)
    budget.set_date(month)
    budget.set_amount(amount)
    s.add(budget)
    return budget


def get_budgeted_balance(s: Session, month: datetime.date, category: str | Categories) -> decimal.Decimal:
    """
    Returns the budgeted balance under the category for the individual month, not taking into account accumulated value.

    If you want a function that consideres the accumulated value in case of an envelope budget, check the
    [get_accumulated_budgeted_balance][actual.queries.get_accumulated_budgeted_balance].

    :param s: Session from the Actual local database.
    :param month: Month to get budgets for, as a date for that month. Use `datetime.date.today()` if you want the budget
                  for the current month.
    :param category:  Category to filter for the budget.
    :return: A decimal representing the budget real balance for the category.
    """

    budget = get_budget(s, month, category)
    if not budget:
        # create a temporary budget
        range_start, range_end = month_range(month)
        balance = s.scalar(_balance_base_query(s, range_start, range_end, category=category))
        budget_leftover = cents_to_decimal(balance)
    else:
        budget_leftover = budget.get_amount() + budget.balance  # we can sum because the balance is negative
    return budget_leftover


def _get_first_positive_transaction(s: Session, category: Categories | None = None) -> typing.Optional[Transactions]:
    """
    Returns the first positive transaction in a certain category.

    If the category is missing, the first positive transaction in the entire budget is returned.

    This is used to find the month to start the budgeting calculation, since it makes the budget positive.
    """
    query = select(Transactions).where(Transactions.amount > 0).order_by(Transactions.date.asc())
    if category is not None:
        query = query.where(Transactions.category_id == category.id)
    return s.exec(query).first()


def get_accumulated_budgeted_balance(s: Session, month: datetime.date, category: str | Categories) -> decimal.Decimal:
    """
    Returns the budgeted balance as shown by the Actual UI under the category.

    This is calculated by summing all considered budget values and subtracting all transactions for them.

    When using **envelope budget**, this value will accumulate with each consecutive month that your spending is
    greater than your budget. If this value goes under 0.00, your budget is reset for the next month.

    When using **tracking budget**, only the current month is considered for savings, so no previous values will carry
    over.

    :param s: Session from the Actual local database.
    :param month: Month to get budgets for, as a date for that month. Use `datetime.date.today()` if you want the budget
                  for the current month.
    :param category:  Category to filter for the budget.
    :return: A decimal representing the budget real balance for the category. This is evaluated by adding all
             previous leftover budgets that have a value greater than 0.
    """
    budgets = get_budgets(s, category=category)
    is_tracking_budget = _get_budget_table(s) is ReflectBudgets
    # the first ever budget is the longest we have to look for when searching for the running balance
    # If the budget is set to tracking, the accumulated value will always be the months balance
    if not budgets or is_tracking_budget:
        return get_budgeted_balance(s, month, category)
    first_budget_month = budgets[0].get_date()
    # Get first positive transaction
    first_positive_transaction = _get_first_positive_transaction(s, category)
    first_transaction_month = (
        first_positive_transaction.get_date() if first_positive_transaction else first_budget_month
    )
    # current month is the least of those two dates
    current_month = min(first_budget_month, first_transaction_month)
    accumulated_balance = decimal.Decimal(0)
    while current_month <= month:
        if accumulated_balance < 0:
            accumulated_balance = decimal.Decimal(0)
        current_month_balance = get_budgeted_balance(s, current_month, category)
        accumulated_balance += current_month_balance
        # go to the next month
        current_month = (current_month.replace(day=1) + datetime.timedelta(days=31)).replace(day=1)
    return accumulated_balance


def create_transfer(
    s: Session,
    date: datetime.date,
    source_account: str | Accounts,
    dest_account: str | Accounts,
    amount: decimal.Decimal | int | float,
    notes: str | None = None,
) -> typing.Tuple[Transactions, Transactions]:
    """
    Creates a transfer of money between two accounts. The amount is provided as a positive value.

    :param s: Session from the Actual local database.
    :param date: Date of the transfer.
    :param source_account: Account that will transfer the money and reduce its balance.
    :param dest_account: Account that will receive the money and increase its balance.
    :param amount: Amount, as a positive decimal, to be transferred.
    :param notes: Additional description for the transfer.
    :return: Tuple containing both transactions, as one is created per account. The transactions would be
             cross-referenced by their `transferred_id`.
    """
    if amount <= 0:
        raise ActualError("Amount must be a positive value.")
    source: Accounts = get_account(s, source_account)
    dest: Accounts = get_account(s, dest_account)
    source_transaction = create_transaction_from_ids(
        s, date, source.id, dest.payee.id, notes, None, -amount, process_payee=False
    )
    dest_transaction = create_transaction_from_ids(
        s, date, dest.id, source.payee.id, notes, None, amount, process_payee=False
    )
    # swap the transferred ids
    source_transaction.transferred_id = dest_transaction.id
    dest_transaction.transferred_id = source_transaction.id
    # set payees
    source_transaction.payee_id = dest.payee.id
    dest_transaction.payee_id = source.payee.id
    # add and return objects
    s.add(source_transaction)
    s.add(dest_transaction)
    return source_transaction, dest_transaction


def get_rules(s: Session, include_deleted: bool = False) -> typing.Sequence[Rules]:
    """
    Returns a list of all available rules.

    :param s: Session from the Actual local database.
    :param include_deleted: Includes all payees deleted via frontend. They would not show normally.
    :return: List of rules.
    """
    return s.exec(_base_query(Rules, None, include_deleted)).all()


def get_ruleset(s: Session) -> RuleSet:
    """
    Returns a list of all available rules, but as a rule set that can be used to be applied to existing transactions.

    :param s: Session from the Actual local database.
    :return: RuleSet object that contains all rules and can be either.
    """
    rule_set = list()
    for rule in get_rules(s):
        conditions = TypeAdapter(list[Condition]).validate_json(rule.conditions)
        actions = TypeAdapter(list[Action]).validate_json(rule.actions)
        rs = Rule(conditions=conditions, operation=rule.conditions_op, actions=actions, stage=rule.stage)  # noqa
        rule_set.append(rs)
    return RuleSet(rules=rule_set)


def create_rule(
    s: Session,
    rule: Rule,
    run_immediately: bool = False,
) -> Rules:
    """
    Creates a rule based on the conditions and actions defined on the input rule. The rule can be ordered to run
    immediately, running the action for all entries that match the conditions on insertion.

    :param s: Session from the Actual local database.
    :param rule: A constructed [Rule][actual.rules.Rule] object. The rule format and data types are validated on the
                 constructor **but the data itself is not**. Make sure that, if you reference uuids, that they exist.
    :param run_immediately: If the run should run for all transactions on insert, defaults to `False`.
    :return: Rule database object created.
    """
    conditions = json.dumps([c.model_dump(mode="json", by_alias=True) for c in rule.conditions])
    actions = json.dumps([a.model_dump(mode="json", by_alias=True) for a in rule.actions])
    database_rule = Rules(
        id=str(uuid.uuid4()), stage=rule.stage, conditions_op=rule.operation, conditions=conditions, actions=actions
    )
    s.add(database_rule)
    if run_immediately:
        for t in get_transactions(s):
            if rule.run(t):
                s.add(t)
    return database_rule


def get_schedules(
    s: Session,
    name: str | None = None,
    include_deleted: bool = False,
    include_completed: bool = False,
) -> typing.Sequence[Schedules]:
    """
    Returns a list of all available schedules, automatically filtering completed schedules.

    :param s: Session from the Actual local database.
    :param name: Pattern name of the payee, case-insensitive.
    :param include_deleted: Includes all payees deleted via frontend. They would not show normally.
    :param include_completed: Includes all schedules that have been completed. They are also shown as hidden on the
           frontend.
    :return: List of schedules.
    """
    query = _base_query(Schedules, name, include_deleted)
    if not include_completed:
        query = query.filter(Schedules.completed == 0)
    return s.exec(query).all()


def create_schedule(
    s: Session,
    date: datetime.date | datetime.datetime | Schedule,
    amount: decimal.Decimal | float | tuple[decimal.Decimal, decimal.Decimal] | tuple[float, float],
    amount_operation: typing.Literal["is", "isapprox", "isbetween"] = "isapprox",
    name: str | None = None,
    payee: str | Payees | None = None,
    account: str | Accounts | None = None,
    posts_transaction: bool = False,
) -> Schedules:
    """
    Create a schedule database object based on the parameters.

    :param s: Session from the Actual local database.
    :param date: Date of the schedule (if it only happens once) or [Schedule][actual.schedules.Schedule] object, that
                 can be initialized more easily with the helper
                 [create_schedule_config][actual.queries.create_schedule_config].
    :param amount: Amount that the scheduled transaction will have. Provide only one number, except if the amount uses
                   an `isbetween` in `amount_operation`, in this case num1 and 2 should be provided as a tuple
                   `(num1, num2)`, where `num1 < num2`.
    :param amount_operation: Controls how amount is interpreted. Set this value to `is` when your schedule always
                             matches a fixed amount. By default, `isapprox` will be used, and the amount will be
                             treated as an estimate and will match transactions that are plus/minus 7.5% of the
                             amount entered. When using `isbetween`, make sure that the amount is provided as a
                             tuple (num1, num2), where `num1 < num2`.
    :param name: Not mandatory. Schedule names must be unique.
    :param payee: Optional; will default to `None`.
    :param account: Optional; will default to `None`.
    :param posts_transaction: Whether the schedule should auto-post transactions on your behalf. Defaults to false.
    :return: Rule database object created.
    """
    if amount_operation == "isbetween" and not isinstance(amount, tuple):
        raise ActualError("When using 'isbetween', amount must be a tuple (num1, num2), where num1 < num2.")

    schedule_id = str(uuid.uuid4())
    conditions = []
    # Handle the payee condition
    if payee := get_payee(s, payee):
        conditions.append(
            Condition(field="description", op=ConditionType.IS, value=payee.id),
        )
    else:
        # payees specifically have a fallback case, to look for only entries without payee
        conditions.append(
            Condition(field="description", op=ConditionType.IS, value=None),
        )
    # Handle the account condition
    if account := get_account(s, account):
        conditions.append(
            Condition(field="acct", op=ConditionType.IS, value=account.id),
        )
    # Handle the date condition
    conditions.append(
        Condition(field="date", op=ConditionType.IS_APPROX, value=date),
    )
    # Handle the amount condition
    if amount_operation == "isbetween":
        conditions.append(
            Condition(
                field="amount",
                op=ConditionType(amount_operation),
                value=BetweenValue(num1=decimal_to_cents(amount[0]), num2=decimal_to_cents(amount[1])),
            )
        )
    else:
        conditions.append(Condition(field="amount", op=ConditionType(amount_operation), value=decimal_to_cents(amount)))

    actions = [
        Action(op=ActionType.LINK_SCHEDULE, value=schedule_id),
    ]
    rule_obj = Rule(conditions=conditions, operation="and", actions=actions, stage=None)
    rule = create_rule(s, rule_obj, run_immediately=False)
    schedule = Schedules(
        id=schedule_id,
        rule_id=rule.id,
        active=0,
        completed=0,
        posts_transaction=int(posts_transaction),
        tombstone=0,
        name=name,
        rule=rule,
    )
    s.add(schedule)
    return schedule


def create_schedule_config(
    start: datetime.date | datetime.datetime,
    end_mode: EndMode | typing.Literal["never", "on_date", "after_n_occurrences"] | str = EndMode.NEVER,
    end_occurrences: int | None = None,
    end_date: datetime.date | datetime.datetime | None = None,
    interval: int = 1,
    frequency: Frequency | typing.Literal["daily", "weekly", "monthly", "yearly"] | str = Frequency.MONTHLY,
    patterns: list[Pattern] | None = None,
    skip_weekend: bool = False,
    weekend_solve_mode: WeekendSolveMode | typing.Literal["before", "after"] | str = WeekendSolveMode.AFTER,
) -> Schedule:
    """
    Created a recurring config for the schedule.

    This configuration indicates how the schedule runs. It is an alternative way of creating a schedule (instead of
    the simple start date and frequency option) that can be configured quite

    For the date fields, if a datetime is provided, only the truncated value will be used.

    :param start: The date indicating the start date of the recurrence.
    :param end_mode: Specifies how the recurrence ends: never ends, after a number of occurrences,
                     or on a specific date.
    :param end_occurrences: Used when `end_mode` is `'after_n_occurrences'`. Indicates how many times it should repeat.
    :param end_date: Used when `end_mode` is `'on_date'`. The date object indicating when the recurrence should end.
    :param interval: The interval at which the recurrence happens. Defaults to `1` if omitted.
    :param frequency: How often the schedule repeats.
    :param patterns: Optional patterns to control specific dates for recurrence (e.g., certain weekdays or month days).
    :param skip_weekend: If true, skips weekends when calculating recurrence dates. This option can be further
                         configured with the `weekend_solve_mode` parameter.
    :param weekend_solve_mode: If a calculated date falls on a weekend and `skip_weekend` is true, this controls whether
                               the date moves to the before or after weekday.
    :return: Schedule object (not database object) that can be used to create a schedule via
             [create_schedule][actual.queries.create_schedule].
    """
    if isinstance(frequency, str):
        frequency = Frequency(frequency)
    if isinstance(weekend_solve_mode, str):
        weekend_solve_mode = WeekendSolveMode(weekend_solve_mode)
    if isinstance(end_mode, str):
        end_mode = EndMode(end_mode)
    if end_mode == EndMode.ON_DATE and end_date is None:
        raise ActualError("When using end_mode 'on_date', the end_date must be provided.")
    if end_mode == EndMode.AFTER_N_OCCURRENCES and end_occurrences is None:
        raise ActualError("When using end_mode 'after_n_occurrences', the end_occurrences must be provided.")

    if end_date is None:
        # do the same as the frontend and fill in the start date
        end_date = start
    if end_occurrences is None:
        end_occurrences = 1

    return Schedule(
        start=start,
        interval=interval,
        frequency=frequency,
        patterns=patterns or [],
        skipWeekend=skip_weekend,
        weekendSolveMode=weekend_solve_mode,
        endMode=end_mode,
        endOccurrences=end_occurrences,
        endDate=end_date,
    )


def get_or_create_clock(s: Session, client: HULC_Client | None = None) -> MessagesClock:
    """
    Loads the HULC Clock from the database that tells the client from when the messages should be retrieved.

    See the [original implementation.](
    https://github.com/actualbudget/actual/blob/5bcfc71be67c6e7b7c8b444e4c4f60da9ea9fdaa/packages/loot-core/src/server/db/index.ts#L81-L98)

    If the clock is not existing, it will be created based on the passed client. If the client is missing, an empty
    client is created. If the clock was already existing, the timestamp will only be overwritten if a client is
    provided, otherwise the original value will be returned.

    :param s: Session from the Actual local database.
    :param client: HULC Client object.
    :return: The message clock object.
    """
    clock = s.exec(select(MessagesClock)).one_or_none()
    if not clock:
        clock = MessagesClock(id=1)
        if not client:
            client = HULC_Client()  # create a default client
        clock.set_clock({"timestamp": str(client), "merkle": {}})
        s.add(clock)
    else:
        # update the clock only if the client was provided
        if client:
            clock.set_timestamp(client)
    return clock


def get_preferences(s: Session) -> typing.Sequence[Preferences]:
    """
    Loads the preference list from the database.

    :param s: Session from the Actual local database.
    :return: List of preferences.
    """
    return s.exec(select(Preferences)).all()


def get_or_create_preference(s: Session, key: str, value: str) -> Preferences:
    """
    Loads the preference list from the database. If the key is missing, a new one is created, otherwise it's updated.

    :param s: Session from the Actual local database.
    :param key: Key of the preference.
    :param value: Value of the preference.
    :return: The preference object.
    """
    preference = get_preference(s, key)
    if preference is None:
        preference = Preferences(id=key, value=value)
        s.add(preference)
    else:
        preference.value = value
    return preference


def get_preference(s: Session, key: str, default: str | None = None) -> typing.Optional[Preferences]:
    """
    Gets an existing preference by key name, returns `None` if not found.

    :param s: Session from the Actual local database.
    :param key: Preference name.
    :param default: Default value to be returned if the key is not found.
    :return: Preference matching the key provided. If not found, returns `None`.
    """
    return s.exec(select(Preferences).where(Preferences.id == key)).one_or_none() or default<|MERGE_RESOLUTION|>--- conflicted
+++ resolved
@@ -530,13 +530,9 @@
     return category_group
 
 
-<<<<<<< HEAD
 def get_categories(
-    s: Session, name: str = None, include_deleted: bool = False, is_income: bool = None
+    s: Session, name: str | None = None, include_deleted: bool = False, is_income: bool = None
 ) -> typing.Sequence[Categories]:
-=======
-def get_categories(s: Session, name: str | None = None, include_deleted: bool = False) -> typing.Sequence[Categories]:
->>>>>>> d225d927
     """
     Returns a list of all available categories.
 
