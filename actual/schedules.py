--- conflicted
+++ resolved
@@ -144,23 +144,16 @@
 
     model_config = pydantic.ConfigDict(validate_assignment=True)
 
-<<<<<<< HEAD
     start: datetime.date = pydantic.Field(..., description="The date indicating the start date of the recurrence.")
     interval: int = pydantic.Field(
         1, description="The interval at which the recurrence happens. Defaults to `1` if omitted."
     )
     frequency: Frequency = pydantic.Field(Frequency.MONTHLY, description="How often the schedule repeats.")
-    patterns: typing.List[Pattern] = pydantic.Field(
+    patterns: list[Pattern] = pydantic.Field(
         default_factory=list,
         description="Optional patterns to control specific dates for recurrence "
         "(e.g., certain weekdays or month days).",
     )
-=======
-    start: datetime.date = pydantic.Field(..., description="Start date of the schedule.")
-    interval: int = pydantic.Field(1, description="Repeat every interval at frequency unit.")
-    frequency: Frequency = pydantic.Field(Frequency.MONTHLY, description="Unit for the defined interval.")
-    patterns: list[Pattern] = pydantic.Field(default_factory=list)
->>>>>>> 2a0ca20a
     skip_weekend: bool = pydantic.Field(
         False,
         alias="skipWeekend",
