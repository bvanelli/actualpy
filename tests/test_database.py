import datetime
import decimal
import json
import warnings
from datetime import date, timedelta

import pytest

from actual import Actual, ActualError, reflect_model
from actual.database import Notes, Transactions, ZeroBudgetMonths
from actual.queries import (
    create_account,
    create_rule,
    create_schedule,
    create_schedule_config,
    create_splits,
    create_tag,
    create_transaction,
    create_transfer,
    get_accounts,
    get_held_budget,
    get_or_create_category,
    get_or_create_clock,
    get_or_create_payee,
    get_or_create_preference,
    get_payee,
    get_preferences,
    get_ruleset,
    get_schedules,
    get_tag,
    get_tags,
    get_transactions,
    normalize_payee,
    reconcile_transaction,
    set_transaction_payee,
)
from actual.rules import Action, Condition, ConditionType, Rule
from actual.schedules import EndMode, Frequency, Pattern, WeekendSolveMode

today = date.today()


def test_account_relationships(session):
    bank = create_account(session, "Bank", 5000)
    create_account(session, "Savings")
    landlord = get_or_create_payee(session, "Landlord")
    rent = get_or_create_category(session, "Rent")
    rent_payment = create_transaction(session, today, "Bank", "Landlord", "Paying rent", "Rent", -1200)
    utilities_payment = create_transaction(session, today, "Bank", "Landlord", "Utilities", "Rent", -50)
    create_transfer(session, today, "Bank", "Savings", 200, "Saving money")
    session.commit()
    assert bank.balance == decimal.Decimal(3550)
    assert landlord.balance == decimal.Decimal(-1250)
    assert rent.balance == decimal.Decimal(-1250)
    assert rent_payment.category == rent
    assert len(bank.transactions) == 4  # includes starting balance and one transfer
    assert len(landlord.transactions) == 2
    assert len(rent.transactions) == 2
    # let's now void the utilities_payment
    utilities_payment.delete()
    session.commit()
    assert bank.balance == decimal.Decimal(3600)
    assert landlord.balance == decimal.Decimal(-1200)
    assert rent.balance == decimal.Decimal(-1200)
    assert len(bank.transactions) == 3
    assert len(landlord.transactions) == 1
    assert len(rent.transactions) == 1
    # delete the payee and category
    rent.delete()
    landlord.delete()
    session.commit()
    assert rent_payment.category is None
    assert rent_payment.payee is None
    # find the deleted transaction again
    deleted_transaction = get_transactions(
        session, today - timedelta(days=1), today + timedelta(days=1), "Util", bank, include_deleted=True
    )
    assert [utilities_payment] == deleted_transaction
    assert get_accounts(session, "Bank") == [bank]


def test_transaction(session):
    other = create_account(session, "Other")
    coffee = create_transaction(session, date=today, account="Other", payee="Starbucks", notes="coffee", amount=(-9.95))
    session.commit()
    assert coffee.amount == -995
    assert len(other.transactions) == 1
    assert other.balance == decimal.Decimal("-9.95")


def test_transaction_without_payee(session):
    other = create_account(session, "Other")
    tr = create_transaction(session, date=today, account=other)
    assert tr.payee_id is None


def test_transfer(session):
    bank = create_account(session, "Bank", 200)
    savings = create_account(session, "Savings")
    origin, dst = create_transfer(session, today, "Bank", "Savings", 200, "Saving money")
    assert origin.payee_id == savings.payee.id
    assert dst.payee_id == bank.payee.id
    assert bank.balance == decimal.Decimal(0.0)
    assert savings.balance == decimal.Decimal(200.0)


def test_reconcile_transaction(session):
    create_account(session, "Bank")
    rent_payment = create_transaction(session, today, "Bank", "Landlord", "Paying rent", "Expenses", -1200)
    unrelated = create_transaction(
        session, today - timedelta(days=5), "Bank", "Carshop", "Car maintenance", "Car", -1200
    )
    session.commit()
    assert (
        reconcile_transaction(
            session,
            today + timedelta(days=1),
            "Bank",
            category="Rent",
            amount=-1200,
            notes="New notes",
            imported_id="unique",
        ).id
        == rent_payment.id
    )
    session.commit()
    # check if the property was updated
    assert rent_payment.get_date() == today + timedelta(days=1)
    assert rent_payment.category.name == "Rent"
    assert rent_payment.financial_id == "unique"
    assert rent_payment.payee.name == "Landlord"  # payee stayed the same
    # should still be able to match if the payee is defined, as the match is stronger
    assert (
        reconcile_transaction(
            session, today - timedelta(days=5), payee="Landlord", account="Bank", amount=-1200, update_existing=False
        ).id
        == rent_payment.id
    )
    # should not be able to match without payee
    assert reconcile_transaction(session, today - timedelta(days=5), account="Bank", amount=-1200).id == unrelated.id
    # regardless of date, the match by unique id should work
    assert (
        reconcile_transaction(
            session,
            today - timedelta(days=30),
            account="Bank",
            amount=-1200,
            imported_id="unique",
            update_existing=False,
        ).id
        == rent_payment.id
    )
    # but if it's too far, it will be a new transaction
    assert reconcile_transaction(session, today - timedelta(days=30), account="Bank", amount=-1200).id not in (
        rent_payment.id,
        unrelated.id,
    )


def test_reconcile_transaction_update(session):
    # Here, we want to test if using reconcile actually updates all fields that it should
    create_account(session, "Bank")
    rent_payment = reconcile_transaction(
        session, today, "Bank", "Random ID", "Paying rent", "Expenses", -1200, imported_id="unique"
    )
    assert rent_payment.notes == "Paying rent"
    assert bool(rent_payment.cleared) is False
    session.commit()
    reconciled = reconcile_transaction(
        session, today, payee="Landlord", account="Bank", amount=-1200, cleared=True, update_existing=True
    )
    session.commit()  # this commit will update the payee property
    assert rent_payment.id == reconciled.id
    assert bool(reconciled.cleared) is True
    assert reconciled.payee_id == get_or_create_payee(session, "Landlord").id
    assert reconciled.payee.name == "Landlord"
    assert rent_payment.notes == "Paying rent"
    assert bool(rent_payment.cleared) is True
    reconciled = reconcile_transaction(
        session, today, payee="Landlord", account="Bank", amount=-1200, notes="New notes", update_existing=True
    )
    session.commit()
    assert bool(rent_payment.cleared) is True  # Should not reset the cleared flag
    assert reconciled.notes == "New notes"


def test_create_splits(session):
    bank = create_account(session, "Bank")
    t = create_transaction(session, today, bank, category="Dining", amount=-10.0)
    t_taxes = create_transaction(session, today, bank, category="Taxes", amount=-2.5)
    parent_transaction = create_splits(session, [t, t_taxes], notes="Dining")
    # find all children
    trs = get_transactions(session)
    assert len(trs) == 2
    assert t in trs
    assert t_taxes in trs
    assert all(tr.parent == parent_transaction for tr in trs)
    # find all parents
    parents = get_transactions(session, is_parent=True)
    assert len(parents) == 1
    assert len(parents[0].splits) == 2
    # find all with category
    category = get_transactions(session, category="Dining")
    assert len(category) == 1


def test_create_splits_deprecation(session):
    bank = create_account(session, "Bank")
    t = create_transaction(session, today, bank, category="Dining", amount=-10.0)
    t_taxes = create_transaction(session, today, bank, category="Taxes", amount=-2.5)
    with warnings.catch_warnings(record=True) as w:
        parent_transaction = create_splits(session, [t, t_taxes], "foobar", notes="Dining")
        assert len(w) == 1
    assert parent_transaction.payee_id is None


def test_create_splits_error(session):
    bank = create_account(session, "Bank")
    wallet = create_account(session, "Wallet")
    t1 = create_transaction(session, today, bank, category="Dining", amount=-10.0)
    t2 = create_transaction(session, today, wallet, category="Taxes", amount=-2.5)
    t3 = create_transaction(session, today - timedelta(days=1), bank, category="Taxes", amount=-2.5)
    with pytest.raises(ActualError, match="must be the same for all transactions in splits"):
        create_splits(session, [t1, t2])
    with pytest.raises(ActualError, match="must be the same for all transactions in splits"):
        create_splits(session, [t1, t3])


def test_create_transaction_without_account_error(session):
    with pytest.raises(ActualError):
        create_transaction(session, today, "foo", "")
    with pytest.raises(ActualError):
        create_transaction(session, today, None, "")


def test_rule_insertion_method(session):
    # create one example transaction
    create_transaction(session, date(2024, 1, 4), create_account(session, "Bank"), "")
    session.commit()
    # create and run rule
    action = Action(field="cleared", value=1)
    assert action.model_dump(mode="json", by_alias=True) == {
        "field": "cleared",
        "op": "set",
        "type": "boolean",
        "value": True,
    }
    condition = Condition(field="date", op=ConditionType.IS_APPROX, value=date(2024, 1, 2))
    assert condition.model_dump(mode="json", by_alias=True) == {
        "field": "date",
        "op": "isapprox",
        "type": "date",
        "value": "2024-01-02",
    }
    # test full rule
    rule = Rule(conditions=[condition], actions=[action], operation="all", stage="pre")
    created_rule = create_rule(session, rule, run_immediately=True)
    assert [condition.model_dump(mode="json", by_alias=True)] == json.loads(created_rule.conditions)
    assert [action.model_dump(mode="json", by_alias=True)] == json.loads(created_rule.actions)
    assert created_rule.conditions_op == "and"
    assert created_rule.stage == "pre"
    trs = get_transactions(session)
    assert trs[0].cleared == 1
    session.flush()
    rs = get_ruleset(session)
    assert len(rs.rules) == 1
    assert str(rs) == "If all of these conditions match 'date' isapprox '2024-01-02' then set 'cleared' to 'True'"


def test_normalize_payee():
    assert normalize_payee("   mY paYeE ") == "My Payee"
    assert normalize_payee("  ", raw_payee_name=True) == ""
    assert normalize_payee(" My PayeE ", raw_payee_name=True) == "My PayeE"


def test_rollback(session):
    create_account(session, "Bank", 5000)
    session.flush()
    assert "messages" in session.info
    assert len(session.info["messages"])
    session.rollback()
    assert "messages" not in session.info


def test_model_notes(session):
    account_with_note = create_account(session, "Bank 1")
    account_without_note = create_account(session, "Bank 2")
    session.add(Notes(id=f"account-{account_with_note.id}", note="My note"))
    session.commit()
    assert account_with_note.notes == "My note"
    assert account_without_note.notes is None


def test_default_imported_payee(session):
    t = create_transaction(session, date(2024, 1, 4), create_account(session, "Bank"), imported_payee=" foo ")
    session.flush()
    assert t.payee.name == "foo"
    assert t.imported_description == "foo"


def test_session_error(mocker):
    mocker.patch("actual.Actual.validate")
    with Actual(token="foo") as actual:
        with pytest.raises(ActualError, match="No session defined"):
            print(actual.session)  # try to access the session, should raise an exception


def test_apply_changes(session, mocker):
    mocker.patch("actual.Actual.validate")
    actual = Actual(token="foo")
    actual._session, actual.engine, actual._meta = session, session.bind, reflect_model(session.bind)
    # create elements but do not commit them
    account = create_account(session, "Bank")
    transaction = create_transaction(session, date(2024, 1, 4), account, amount=35.7)
    session.flush()
    messages_size = len(session.info["messages"])
    transaction.notes = "foobar"
    session.flush()
    assert len(session.info["messages"]) == messages_size + 1
    messages = session.info["messages"]
    # undo all changes, but apply via database
    session.rollback()
    changes = actual.apply_changes(messages)
    # make sure elements got committed correctly
    accounts = get_accounts(session, "Bank")
    assert len(accounts) == 1
    assert accounts[0].id == account.id
    assert accounts[0].name == account.name
    transactions = get_transactions(session)
    assert len(transactions) == 1
    assert transactions[0].id == transaction.id
    assert transactions[0].notes == transaction.notes
    assert transactions[0].get_date() == transaction.get_date()
    assert transactions[0].get_amount() == transaction.get_amount()
    # make sure the changes are correct: 1 account, 1 payee, 1 payee mapping, 1 transaction
    # the transaction update will be grouped together even though it is a different changeset
    assert len(changes) == 4
    assert changes[-1].table is Transactions
    assert changes[-1].from_orm(session) == transactions[0]


def test_get_or_create_clock(session):
    clock = get_or_create_clock(session)
    assert clock.get_timestamp().ts == datetime.datetime(1970, 1, 1, 0, 0, 0)
    assert clock.get_timestamp().initial_count == 0


def test_get_preferences(session):
    assert len(get_preferences(session)) == 0
    preference = get_or_create_preference(session, "foo", "bar")
    assert preference.value == "bar"
    preferences = get_preferences(session)
    assert len(preferences) == 1
    assert preferences[0] == preference
    # update preference
    get_or_create_preference(session, "foo", "foobar")
    new_preferences = get_preferences(session)
    assert len(new_preferences) == 1
    assert new_preferences[0].value == "foobar"


def test_set_payee_to_transfer(session):
    wallet = create_account(session, "Wallet")
    bank = create_account(session, "Bank")
    session.commit()
    # Create a transaction setting the payee
    t = create_transaction(session, today, bank, wallet.payee, amount=-50)
    session.commit()
    transactions = get_transactions(session)
    assert len(transactions) == 2
    assert transactions[0].get_amount() == -transactions[1].get_amount()
    assert transactions[0].transferred_id == transactions[1].id
    assert transactions[1].transferred_id == transactions[0].id
    # Set this payee to something else, transaction should be deleted
    set_transaction_payee(session, t, None)
    session.commit()
    assert len(get_transactions(session)) == 1
    assert t.payee_id is None
    assert t.transferred_id is None
    # Set payee_id back, transaction should be recreated
    set_transaction_payee(session, t, wallet.payee.id)
    session.commit()
    assert t.payee_id == wallet.payee.id
    assert t.transfer.transfer == t
    assert t.transfer.payee_id == bank.payee.id


def test_set_payee_to_transfer_off_budget(session):
    bank = create_account(session, "Bank")
    off_budget = create_account(session, "Off Budget", off_budget=True)
    category = get_or_create_category(session, "Groceries")
    session.commit()
    create_transaction(session, date.today(), bank, off_budget.payee, category=category, amount=-50)
    transactions = get_transactions(session)
    assert len(transactions) == 2
    assert bank.transactions[0].category == category
    assert off_budget.transactions[0].category is None


def test_tags(session):
    create_account(session, "Wallet")
    tag = create_tag(session, "#happy", "For the happy moments in life")
    coffee = create_transaction(session, date=today, account="Wallet", notes="Coffee #happy", amount=(-4.50))
    session.commit()
    tags = get_tags(session)
    assert tags == [tag]
    assert tags[0].transactions == [coffee]
    assert tags[0] == get_tag(session, "#happy")
    assert get_tags(session, "#foobar", "moments") == []


def test_schedules(session):
    config = create_schedule_config(datetime.date(2025, 10, 11))
    schedule_created = create_schedule(session, config, 500.0, name="foobar")
    session.commit()

    schedules = get_schedules(session)
    assert len(schedules) == 1
    cond = json.loads(schedules[0].rule.conditions)
    assert cond[1] == {
        "field": "date",
        "type": "date",
        "op": "isapprox",
        "value": {
            "start": "2025-10-11",
            "interval": 1,
            "frequency": "monthly",
            "patterns": [],
            "skipWeekend": False,
            "weekendSolveMode": "after",
            "endMode": "never",
            "endOccurrences": 1,
            "endDate": "2025-10-11",
        },
    }
    assert schedule_created == schedules[0]
    # change to complete and requery
    schedule_created.completed = 1
    assert len(get_schedules(session)) == 0


def test_schedule_is_betweeen(session):
    expected_date = datetime.date(2025, 10, 11)
    account = create_account(session, "Bank")
    payee = get_or_create_payee(session, "Insurance company")
    # should always be paid on the first working day of the month
    config = create_schedule_config(expected_date, patterns=[Pattern(1, "day")], skip_weekend=True)
    # if the amount_operation="isbetween", the schedule needs two amounts
    with pytest.raises(ActualError, match="amount must be a tuple"):
        create_schedule(session, config, 100.0, "isbetween", "Insurance", payee, account)

    schedule = create_schedule(session, config, (100.0, 110.0), "isbetween", "Insurance", payee, account)
    assert json.loads(schedule.rule.conditions) == [
        {"field": "description", "type": "id", "op": "is", "value": payee.id},
        {"field": "acct", "type": "id", "op": "is", "value": account.id},
        {
            "field": "date",
            "type": "date",
            "op": "isapprox",
            "value": {
                "frequency": "monthly",
                "interval": 1,
                "patterns": [{"type": "day", "value": 1}],
                "skipWeekend": True,
                "start": "2025-10-11",
                "weekendSolveMode": "after",
                "endMode": "never",
                "endOccurrences": 1,
                "endDate": "2025-10-11",
            },
        },
        {"field": "amount", "type": "number", "op": "isbetween", "value": {"num1": 10000, "num2": 11000}},
    ]


def test_schedule_config(session):
    # should work
    sc = create_schedule_config(today, "never", frequency="monthly", skip_weekend=True, weekend_solve_mode="after")
    assert sc.end_mode == EndMode.NEVER
    assert sc.frequency == Frequency.MONTHLY
    assert sc.weekend_solve_mode == WeekendSolveMode.AFTER
    # should raise validation issues
    with pytest.raises(ActualError, match="the end_date must be provided"):
        create_schedule_config(today, end_mode="on_date")
    with pytest.raises(ActualError, match="the end_occurrences must be provided"):
        create_schedule_config(today, end_mode="after_n_occurrences")


def test_get_transactions_with_cleared_filter(session):
    acct = create_account(session, "ClearedTxs")
    create_transaction(session, date=today, account=acct, amount=10, cleared=False)
    create_transaction(session, date=today, account=acct, amount=11, cleared=False)
    create_transaction(session, date=today, account=acct, amount=12, cleared=False)
    create_transaction(session, date=today, account=acct, amount=21, cleared=True)
    create_transaction(session, date=today, account=acct, amount=22, cleared=True)

    # Request all transactions
    txs = get_transactions(session, account=acct)
    assert len(txs) == 5

    # Request only non-cleared transactions
    txs = get_transactions(session, account=acct, cleared=False)
    assert len(txs) == 3
    for t in txs:
        assert not t.cleared

    # Request only cleared transactions
    txs = get_transactions(session, account=acct, cleared=True)
    assert len(txs) == 2
    for t in txs:
        assert t.cleared


def test_get_accounts_with_closed_filter(session):
    """Test get_accounts filtering by closed attribute."""
    open_account = create_account(session, "Investment")
    closed_account = create_account(session, "Checking")

    closed_account.closed = 1
    session.commit()

    # Test getting all accounts
    result = get_accounts(session)
    assert len(result) == 2, "Default should return all accounts"

    # Test getting open accounts
    result = get_accounts(session, closed=False)
    assert len(result) == 1, "Should only return open account"
    assert result[0].name == open_account.name
    assert result[0].closed == open_account.closed

    # Test getting closed accounts
    result = get_accounts(session, closed=True)
    assert len(result) == 1, "Should only return closed account"
    assert result[0].name == closed_account.name
    assert result[0].closed == closed_account.closed


def test_get_accounts_with_off_budget_filter(session):
    """Test get_accounts filtering by off_budget attribute."""
    on_budget_account = create_account(session, "Checking", off_budget=False)
    off_budget_account = create_account(session, "Mortgage", off_budget=True)
    session.commit()

    # Test getting all accounts
    all_accounts = get_accounts(session)
    assert len(all_accounts) == 2, "Default should return all accounts"

    # Test getting on-budget accounts
    on_budget_only = get_accounts(session, off_budget=False)
    assert len(on_budget_only) == 1, "Should only return on-budget account"
    assert on_budget_only[0].name == on_budget_account.name
    assert on_budget_only[0].offbudget == on_budget_account.offbudget

    # Test getting off-budget accounts
    off_budget_only = get_accounts(session, off_budget=True)
    assert len(off_budget_only) == 1, "Should only return off-budget account"
    assert off_budget_only[0].name == off_budget_account.name
    assert off_budget_only[0].offbudget == off_budget_account.offbudget


<<<<<<< HEAD
def test_get_transactions_with_payee_filter(session):
    """Test get_transactions filtering by payee attribute."""
    account = create_account(session, "Checking")
    payee_name = "Walmart"
    create_transaction(session, date=today, account=account, payee=payee_name, amount=10)
    create_transaction(session, date=today, account=account, payee=payee_name, amount=11.5)
    create_transaction(session, date=today, account=account, payee="Target", amount=11.50)

    # Test getting all transactions
    all_transactions = get_transactions(session, account=account)
    assert len(all_transactions) == 3, "Default should return all transactions"

    # Test getting only transactions matching payee name
    transactions = get_transactions(session, account=account, payee=payee_name)
    assert len(transactions) == 2, f"Should only return transactions with {payee_name} payee"
    for transaction in transactions:
        assert transaction.payee.name == payee_name

    # Test getting only transactions matching payee
    payee = get_payee(session, payee_name)
    transactions = get_transactions(session, account=account, payee=payee)
    assert len(transactions) == 2, f"Should only return transactions with {payee} as payee"
    for transaction in transactions:
        assert transaction.payee == payee

    # Test getting transactions when payee name matches nothing
    transactions = get_transactions(session, account=account, payee="Amazon")
    assert len(transactions) == 0, "Should not return any transactions"

    # Test getting transactions when payee matches nothing
    payee = get_or_create_payee(session, "Amazon")
    transactions = get_transactions(session, account=account, payee=payee)
    assert len(transactions) == 0, "Should not return any transactions"


def test_get_transactions_with_amount_filter(session):
    """Test get_transactions filtering by amount attribute."""
    account = create_account(session, "Checking")
    create_transaction(session, date=today, account=account, amount=10)
    create_transaction(session, date=today, account=account, amount=11.5)
    create_transaction(session, date=today, account=account, amount=11.50)

    # Test getting all transactions
    all_transactions = get_transactions(session, account=account)
    assert len(all_transactions) == 3, "Default should return all transactions"

    # Testing getting only transactions matching 10 (passed as int)
    transactions = get_transactions(session, account=account, amount=10)
    assert len(transactions) == 1, "Should only return transaction of value 10"
    assert transactions[0].amount == 10 * 100

    # Testing getting only transactions matching 11.50 (passed as float)
    transactions = get_transactions(session, account=account, amount=11.50)
    assert len(transactions) == 2, "Should only return transactions of value 11.50"
    for transaction in transactions:
        assert transaction.amount == 11.50 * 100

    # Testing getting only transactions matching 11.50 (passed as Decimal)
    transactions = get_transactions(session, account=account, amount=decimal.Decimal(11.50))
    assert len(transactions) == 2, "Should only return transactions of value 11.50"
    for transaction in transactions:
        assert transaction.amount == 11.50 * 100


def test_get_transactions_with_positional_args(session):
    """Test get_transactions using positional arguments."""
    account = create_account(session, "Checking")
    category = get_or_create_category(session, "Utilities")
    yesterday = today - timedelta(days=1)
    tomorrow = today + timedelta(days=1)
    notes = "Late payment"
    payee = "City"
    amount = 9001
    imported_id = "Imported ID"
    cleared = True
    imported_payee = "Imported Payee"

    transaction = create_transaction(
        session, today, account, payee, notes, category, amount, imported_id, cleared, imported_payee
    )
    transaction.delete()

    transactions = get_transactions(
        session, yesterday, tomorrow, notes, account, category, False, True, None, cleared, payee, amount, False
    )
    assert len(transactions) == 1, "Should return the transaction"
    assert transactions[0].date == transaction.date
    assert transactions[0].notes == transaction.notes
    assert transactions[0].account == transaction.account
    assert transactions[0].category == transaction.category
    assert not transactions[0].is_parent
    assert transactions[0].tombstone
    assert transactions[0].type is None
    assert transactions[0].cleared == transaction.cleared
    assert transactions[0].payee_id == transaction.payee_id
    assert transactions[0].amount == transaction.amount
    assert transactions[0].transferred_id is None


def test_get_transactions_with_transfer_filter(session):
    """Test get_transactions filtering by transfer attribute."""
    account_checking = create_account(session, "Checking")
    account_savings = create_account(session, "Savings")
    create_transfer(session, date=today, source_account=account_savings.id, dest_account=account_checking.id, amount=10)
    create_transaction(session, date=today, account=account_checking, amount=11.5)
    create_transaction(session, date=today, account=account_checking, amount=11.50)

    # Test getting all transactions
    all_transactions = get_transactions(session, account=account_checking)
    assert len(all_transactions) == 3, "Default should return all transactions"

    # Testing getting only the transfer transactions
    transactions = get_transactions(session, account=account_checking, amount=10, transfer=True)
    assert len(transactions) == 1, "Should only return the transfer transaction"
    assert transactions[0].amount == 10 * 100

    # Testing getting only the non-transfer transactions
    transactions = get_transactions(session, account=account_checking, amount=11.50, transfer=False)
    assert len(transactions) == 2, "Should only return non-transfer transactions"
    for transaction in transactions:
        assert transaction.amount == 11.50 * 100
=======
def test_held_budget(session):
    # Test getting a held budget for a month that doesn't have one
    held_budget = ZeroBudgetMonths()
    held_budget.set_month(date(2025, 1, 1))
    held_budget.set_amount(decimal.Decimal(20.0))
    session.add(held_budget)
    session.commit()

    # Verify we can retrieve the held budget
    retrieved_held = get_held_budget(session, date(2025, 1, 1))
    assert retrieved_held is not None
    assert retrieved_held.get_amount() == decimal.Decimal("20.0")
    assert retrieved_held.get_month() == date(2025, 1, 1)
    non_existent_held = get_held_budget(session, date(2025, 12, 1))
    assert non_existent_held is None
>>>>>>> af9e29b8
<|MERGE_RESOLUTION|>--- conflicted
+++ resolved
@@ -559,7 +559,23 @@
     assert off_budget_only[0].offbudget == off_budget_account.offbudget
 
 
-<<<<<<< HEAD
+def test_held_budget(session):
+    # Test getting a held budget for a month that doesn't have one
+    held_budget = ZeroBudgetMonths()
+    held_budget.set_month(date(2025, 1, 1))
+    held_budget.set_amount(decimal.Decimal(20.0))
+    session.add(held_budget)
+    session.commit()
+
+    # Verify we can retrieve the held budget
+    retrieved_held = get_held_budget(session, date(2025, 1, 1))
+    assert retrieved_held is not None
+    assert retrieved_held.get_amount() == decimal.Decimal("20.0")
+    assert retrieved_held.get_month() == date(2025, 1, 1)
+    non_existent_held = get_held_budget(session, date(2025, 12, 1))
+    assert non_existent_held is None
+
+
 def test_get_transactions_with_payee_filter(session):
     """Test get_transactions filtering by payee attribute."""
     account = create_account(session, "Checking")
@@ -680,21 +696,4 @@
     transactions = get_transactions(session, account=account_checking, amount=11.50, transfer=False)
     assert len(transactions) == 2, "Should only return non-transfer transactions"
     for transaction in transactions:
-        assert transaction.amount == 11.50 * 100
-=======
-def test_held_budget(session):
-    # Test getting a held budget for a month that doesn't have one
-    held_budget = ZeroBudgetMonths()
-    held_budget.set_month(date(2025, 1, 1))
-    held_budget.set_amount(decimal.Decimal(20.0))
-    session.add(held_budget)
-    session.commit()
-
-    # Verify we can retrieve the held budget
-    retrieved_held = get_held_budget(session, date(2025, 1, 1))
-    assert retrieved_held is not None
-    assert retrieved_held.get_amount() == decimal.Decimal("20.0")
-    assert retrieved_held.get_month() == date(2025, 1, 1)
-    non_existent_held = get_held_budget(session, date(2025, 12, 1))
-    assert non_existent_held is None
->>>>>>> af9e29b8
+        assert transaction.amount == 11.50 * 100